--- conflicted
+++ resolved
@@ -17,14 +17,11 @@
 	AnnotationMaxRetries = "service-operator.cf.cs.sap.com/max-retries"
 	// annotation to hold the reconciliation timeout value
 	AnnotationReconcileTimeout = "service-operator.cf.cs.sap.com/timeout-on-reconcile"
-<<<<<<< HEAD
 	// annotation to increase or decrease the requeue interval at which the operator polls the status of CR after final state ready.
 	AnnotationPollingIntervalReady = "service-operator.cf.cs.sap.com/polling-interval-ready"
 	// annotation to increase or decrease the requeue interval at which the operator polls the status of CR after final state failed.
 	AnnotationPollingIntervalFail = "service-operator.cf.cs.sap.com/polling-interval-fail"
-=======
 	// annotation to adopt orphan CF resources. If set to 'adopt', the operator will adopt orphan CF resource.
 	// Ex. "service-operator.cf.cs.sap.com/adopt-cf-resources"="adopt"
 	AnnotationAdoptCFResources = "service-operator.cf.cs.sap.com/adopt-cf-resources"
->>>>>>> 3d152c61
 )