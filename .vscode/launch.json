{
    // Use IntelliSense to learn about possible attributes.
    // Hover to view descriptions of existing attributes.
    // For more information, visit: https://go.microsoft.com/fwlink/?linkid=830387
    "version": "0.2.0",
    "configurations": [
        {
            "name": "Launch Operator",
            "type": "go",
            "request": "launch",
            "mode": "auto",
            "program": "${workspaceFolder}",
            "args": [
                "--kubeconfig=${workspaceFolder}/.kubeconfig",
                "--webhook-bind-address=:2443",
                "--webhook-tls-directory=${workspaceFolder}/.local/ssl",
                "--cluster-resource-namespace=default",
                "--sap-binding-metadata"
            ]
        },
        {
<<<<<<< HEAD
          "name": "Run integration test",
          "type": "go",
          "request": "launch",
          "mode": "test",
          "program": "${workspaceFolder}/internal/controllers",
          "console": "internalConsole",
          "env": {
            "KUBEBUILDER_ASSETS": "${workspaceFolder}/bin/k8s/current",
            "TEST_TIMEOUT": "1200"
          },
          "args": [],
          "showLog": true
        }
=======
            "name": "Run client test",
            "type": "go",
            "request": "launch",
            "mode": "test",
            "program": "${workspaceFolder}/internal/cf",
            "console": "internalConsole",
            "args": [],
            "showLog": true
        },
        {
            "name": "Run integration test",
            "type": "go",
            "request": "launch",
            "mode": "test",
            "program": "${workspaceFolder}/internal/controllers",
            "console": "internalConsole",
            "env": {
              "KUBEBUILDER_ASSETS": "${workspaceFolder}/bin/k8s/current",
              "TEST_TIMEOUT": "1200",
            },
            "args": [],
            "showLog": true
        },
>>>>>>> ccfa83db
    ]
}<|MERGE_RESOLUTION|>--- conflicted
+++ resolved
@@ -19,21 +19,6 @@
             ]
         },
         {
-<<<<<<< HEAD
-          "name": "Run integration test",
-          "type": "go",
-          "request": "launch",
-          "mode": "test",
-          "program": "${workspaceFolder}/internal/controllers",
-          "console": "internalConsole",
-          "env": {
-            "KUBEBUILDER_ASSETS": "${workspaceFolder}/bin/k8s/current",
-            "TEST_TIMEOUT": "1200"
-          },
-          "args": [],
-          "showLog": true
-        }
-=======
             "name": "Run client test",
             "type": "go",
             "request": "launch",
@@ -57,6 +42,5 @@
             "args": [],
             "showLog": true
         },
->>>>>>> ccfa83db
     ]
 }