# Build the manager binary
<<<<<<< HEAD
FROM --platform=$BUILDPLATFORM golang:1.22.5 AS builder
=======
FROM --platform=$BUILDPLATFORM golang:1.23.0 as builder
>>>>>>> 1a3c0871
ARG TARGETOS
ARG TARGETARCH

WORKDIR /workspace
# Copy the Go Modules manifests
COPY go.mod go.mod
COPY go.sum go.sum
# Cache deps before building and copying source so that we don't need to re-download as much
# and so that source changes don't invalidate our downloaded layer
RUN go mod download

# Copy the go sources
COPY main.go main.go
COPY api/ api/
COPY pkg/ pkg/
COPY internal/ internal/
COPY crds/ crds/
COPY Makefile Makefile

# Run tests and build
RUN make envtest \
 && CGO_ENABLED=0 KUBEBUILDER_ASSETS="/workspace/bin/k8s/current" go test ./... \
 && CGO_ENABLED=0 GOOS=${TARGETOS:-linux} GOARCH=${TARGETARCH} go build -a -o manager main.go

# Use distroless as minimal base image to package the manager binary
# Refer to https://github.com/GoogleContainerTools/distroless for more details
FROM gcr.io/distroless/static:nonroot
WORKDIR /
COPY --from=builder /workspace/manager .
USER 65532:65532

ENTRYPOINT ["/manager"]<|MERGE_RESOLUTION|>--- conflicted
+++ resolved
@@ -1,9 +1,6 @@
 # Build the manager binary
-<<<<<<< HEAD
 FROM --platform=$BUILDPLATFORM golang:1.22.5 AS builder
-=======
-FROM --platform=$BUILDPLATFORM golang:1.23.0 as builder
->>>>>>> 1a3c0871
+
 ARG TARGETOS
 ARG TARGETARCH
 
